--- conflicted
+++ resolved
@@ -2,10 +2,6 @@
 os: linux
 dist: xenial
 python:
-<<<<<<< HEAD
-  - "3.10.6"
-=======
   - "3.9"
->>>>>>> 5ce60971
 install:
   pip install -r requirements.txt